// This file is part of Eigen, a lightweight C++ template library
// for linear algebra.
//
// Copyright (C) 2016 Dmitry Vyukov <dvyukov@google.com>
//
// This Source Code Form is subject to the terms of the Mozilla
// Public License v. 2.0. If a copy of the MPL was not distributed
// with this file, You can obtain one at http://mozilla.org/MPL/2.0/.

/* Modifications Copyright (c) Microsoft. */

#include <type_traits>

#pragma once
#include "onnxruntime_config.h"
// build/external/eigen/unsupported/Eigen/CXX11/src/Tensor/TensorEvaluator.h:162:71:
// error: ignoring attributes on template argument "Eigen::PacketType<const float, Eigen::DefaultDevice>::type {aka
// __vector(4) float}" [-Werror=ignored-attributes]
#if defined(__GNUC__)
#pragma GCC diagnostic push
#pragma GCC diagnostic ignored "-Wunused-parameter"
#elif defined(_MSC_VER)
#pragma warning(push)
#pragma warning(disable : 4127)
#pragma warning(disable : 4805)
#endif

#include "unsupported/Eigen/CXX11/ThreadPool"

#if defined(__GNUC__)
#pragma GCC diagnostic pop
#elif defined(_MSC_VER)
#pragma warning(pop)
#endif
#include "core/common/denormal.h"
#include "core/common/make_unique.h"
#include "core/common/spin_pause.h"
#include "core/platform/ort_mutex.h"
#include "core/platform/Barrier.h"

// ORT thread pool overview
// ------------------------
//
// The ORT thread pool implementation is split into two layers.  This
// file provides the low-level component.  See the accompanying
// comments in threadpool.h for the high-level component.
//
// The code here is derived from the Eigen non-blocking thread pool,
// although many parts have been updated over time.  The main
// abstractions used here are:
//
// - The thread pool maintains a set of OS threads running
//   ThreadPoolTempl::WorkerLoop.
//
//   Each thread has its own RunQueue object, holding a queue of tasks
//   that have been pushed to the thread for execution.  The main work
//   loop is to pop a task from the head of the queue, and to execute
//   it to completion.  If the worker's run queue is empty then it
//   will spin waiting for work, then attempt to steal tasks from
//   other threads' queues, and then block in the OS if it cannot find
//   work.
//
//   This spin-then-block behavior is configured via a flag provided
//   when creating the thread pool, and by the constant spin_count.
//
// - Although all tasks are simple void()->void functions,
//   conceptually there are three different kinds:
//
//   - One-shot tasks submitted externally via the Schedule() method.
//     These tasks are used to support asynchronous work.  These are
//     used in the parallel executor, but otherwise are not widely
//     used outside of test harnesses (see threadpool_test.cc for some
//     examples).
//
//   - Tasks for running a parallel loop.
//
//     The tasks themselves are defined in threadpool.cc, and are
//     submitted to the run queues via RunInParallel->SummonWorkers.
//     Each task will loop internally, picking off iterations from the
//     user's code via atoic-fetch-and-add, until the loop is
//     complete.
//
//     This two-layer approach lets us separate out the
//     super-lightweight per-iteration-batch work from the more
//     costsly per-loop work of managing Task objects.
//
//   - Tasks for running a parallel section.  This is an extension of
//     the approach taken for parallel loops.  However, the Tasks are
//     defined in this file, and can pick up iterations from a series
//     of different parallel loops.  The tasks are defined in
//     RunInParallelSection->SummonWorkers.
//
//     The additional layer of parallel sections is a further way to
//     amortize costs: the work done creating the tasks can be
//     performed once, and then exploited over a series of loops.
//
// There are a few aspects of the modified Eigen thread pool to
// highlight:
//
// - The run queues follow the usual approach of having push/pop
//   operations on the front/back, and optimizing the PopFront case
//   for single-threaded use by the thread owning the run queue.
//
//   However, we support an additional Revoke operation to replace an
//   item in the middle of a queue with a tombstone.  This operation
//   is used at the end of parallel loops and parallel sections to
//   remove any tasks that were created but not yet executed.  Once
//   revoked, a thread can rely on the fact that the task will no
//   longer execute.  Revocation helps manage captured state in
//   parallel loops: the alternatives would be (i) waiting for all
//   tasks that captured state to reach the head of their queues and
//   execute, or (ii) use heap-allocated state in tasks, and use a
//   technique such as reference counting to de-allocate it.
//
//   To support revoation, each thread has a unique "Tag" to identify
//   the items that it adds to the work queues.  A thread can revoke
//   an item only if it has the thread's own tag.
//
// - The worker threads maintain a best-effort bitmap in
//   good_worker_hints_ of which threads to push work to.  A thread
//   controls its status via SetGoodWorkerHint.  A thread is a "good"
//   worker when it is actively spinning for work, meaning both that
//   it is not blocked in the OS, and that it is not busy with work
//   already.
//
//   This heuristic aims to avoid waking additional sleeping threads
//   where possible, and in a series of parallel loops or parallel
//   sections to push the work to the same set of threads each time.

namespace onnxruntime {
namespace concurrency {

class Profiler {
  bool profiling_ = false;
  std::list<std::string> events_;
  std::list<onnxruntime::TimePoint> points_;

 public:
  Profiler() = default;
  ~Profiler() = default;
  ORT_DISALLOW_COPY_ASSIGNMENT_AND_MOVE(Profiler);
  using CLOCK = std::chrono::high_resolution_clock;
  operator bool() const { return profiling_; }
  void Start() {
    profiling_ = true;
  }
  std::string Stop() {
    profiling_ = false;
    std::stringstream ss;
    std::copy(events_.begin(), events_.end(), std::ostream_iterator<std::string>(ss, ", "));
    events_.clear();
    return ss.str();
  }
  void LogStart() {
    if (profiling_) {
      points_.emplace_back(CLOCK::now());
    }
  }
  void LogEnd(std::string&& evt) {
    if (profiling_) {
      events_.emplace_back(evt + ": " + std::to_string(TimeDiffMicroSeconds(points_.back(), CLOCK::now())));
      points_.pop_back();
    }
  }
  void LogEndAndStart(std::string&& evt) {
    if (profiling_) {
      events_.emplace_back(evt + ": " + std::to_string(TimeDiffMicroSeconds(points_.back(), CLOCK::now())));
      points_.pop_back();
      points_.emplace_back(CLOCK::now());
    }
  }  // LogEndAndStart
};  // Profiler

class ThreadPoolParallelSection;
class ThreadPoolLoop;

// Align to avoid false sharing with prior fields.  If required,
// alignment or padding must be added subsequently to avoid false
// sharing with later fields.  Note that:
//
// - The __x86_64__ value is twice the line size (64 bytes).  This
//   accounts for 2-line prefetch behavior on some cores.
//
// - Ideally, ORT_ALIGN_TO_AVOID_FALSE_SHARING is used.  However, the
//   definition of ThreadPoolParallelSection uses naive padding
//   because C++11 does not support alignment constraints on
//   allocation or expose stdlib.h aligned_alloc.  C++17 introduces
//   support for aligned allocation which we could use here.

#if defined(__x86_64__)
#define ORT_FALSE_SHARING_BYTES 128
#else
#define ORT_FALSE_SHARING_BYTES 64
#endif

#define ORT_ALIGN_TO_AVOID_FALSE_SHARING alignas(ORT_FALSE_SHARING_BYTES)

struct PaddingToAvoidFalseSharing {
  char padding[ORT_FALSE_SHARING_BYTES];
};

// Extended Eigen thread pool interface, avoiding the need to modify
// the ThreadPoolInterface.h header from the external Eigen
// repository.

class ExtendedThreadPoolInterface : public Eigen::ThreadPoolInterface {
 public:
  // Start/end a parallel section, within which calls to
  // RunInParallelSection may be made.  Parallel sections are
  // non-nesting.
  virtual std::unique_ptr<ThreadPoolParallelSection, void(*)(ThreadPoolParallelSection*)> AllocateParallelSection() = 0;
  virtual void StartParallelSection(ThreadPoolParallelSection &ps) = 0;
  virtual void EndParallelSection(ThreadPoolParallelSection &ps) = 0;

  // Run fn with up to n degree-of-parallelism enlisting the thread
  // pool for help.  The degree-of-parallelism includes the caller,
  // and so if n==1 then the function will run directly in the caller.
  //
  // The fork-join synchronization is handled in the thread pool, and
  // so any state captured by fn() is safe from concurrent access once
  // RunInParallelSection returns.
  //
  // The parameter idx provides a loop-local thread ID in the range
  // [0,k) where k<=n.
  virtual void RunInParallelSection(ThreadPoolParallelSection &ps,
                                    std::function<void(unsigned idx)> fn,
                                    unsigned n) = 0;

  // Special case alternative to RunInParallelSection for use without
  // an existing parallel section.  Ideally we would use a single
  // iplemenation and a stack-allocated ThreadPoolParallelSection.
  //
  // However, on the BM_ThreadPoolParallelFor microbenchmark I saw
  // ~20% overhead on the resulting single-loop parallel sections.
  // There are some additional costs (~5%) for additional invocations
  // through lambda functions on loop entry.  Most significantly, on
  // loop exit, we incurred ~15% cost by no longer being able to
  // overlap clean-up of unused Task objects in EndParallelSection
  // with waiting for loop iterations to complete.
  //
  // [ Note that this 20% overhead is more than paid for when we have
  // two loops execute in series in a parallel section. ]
  virtual void RunInParallel(std::function<void(unsigned idx)> fn,
                             unsigned n) = 0;
  virtual void StartProfiling() const = 0;
  virtual std::string StopProfiling() const = 0;
};


class ThreadPoolParallelSection {
 public:
  // State accessed only by the main thread
  // --------------------------------------

  // Tasks successfully submitted to the work queues.  This sets the
  // maximum degree of parallelism that the section will support.
  std::vector<std::pair<int,unsigned>> tasks;

  // State shared between the main thread and worker threads
  // -------------------------------------------------------

  // Flag to signal termination of the parallel section
  std::atomic<bool> active{false};

  std::atomic<unsigned> worker_idx{0};

  // Count of the number of tasks that completed normally.  Other
  // tasks may be running currently, or may be present in work queues,
  // or may have been removed from the queues by
  // RunQueue::RevokeWithTag.
  PaddingToAvoidFalseSharing padding_1;
  std::atomic<unsigned> tasks_finished{0};
  PaddingToAvoidFalseSharing padding_2;

  // If non-null, the current loop that tasks should be executing.  We
  // need to be careful on access to the contents of current_loop
  // because it can be stack allocated on the thread entering the
  // loop:
  //
  // - Readers increment workers_in_loop and then read current_loop
  //
  // - Writers wishing to deallocate *current_loop must first clear
  //   current_loop and then wait for workers_in_loop==0
  std::atomic<ThreadPoolLoop *> current_loop{nullptr};
  std::atomic<unsigned> workers_in_loop{0};
};

class ThreadPoolLoop {
 public:
   ThreadPoolLoop(std::function<void(unsigned)> f, unsigned t) : fn(std::move(f)), threads_needed(t) {
   }

  const std::function<void(unsigned)> fn;
  const unsigned threads_needed;

 private:
  ORT_DISALLOW_COPY_ASSIGNMENT_AND_MOVE(ThreadPoolLoop);
};

template <typename Work, typename Tag, unsigned kSize>
class RunQueue {
 public:
  RunQueue() : front_(0), back_(0) {
    // require power-of-two for fast masking
    assert((kSize & (kSize - 1)) == 0);
    assert(kSize > 2);            // why would you do this?
    assert(kSize <= (64 << 10));  // leave enough space for counter
    for (unsigned i = 0; i < kSize; i++) array_[i].state.store(ElemState::kEmpty, std::memory_order_relaxed);
  }

  ~RunQueue() {
    assert(Size() == 0);
  }

  // PushFront inserts w at the beginning of the queue.
  // If queue is full returns w, otherwise returns default-constructed Work.
  Work PushFront(Work w) {
    unsigned front = front_.load(std::memory_order_relaxed);
    Elem& e = array_[front & kMask];
    ElemState s = e.state.load(std::memory_order_relaxed);
    if (s != ElemState::kEmpty ||
        !e.state.compare_exchange_strong(s, ElemState::kBusy, std::memory_order_acquire))
      return w;
    front_.store(front + 1 + (kSize << 1), std::memory_order_relaxed);
    e.w = std::move(w);
    e.tag = Tag();
    e.state.store(ElemState::kReady, std::memory_order_release);
    return Work();
  }

  // PopFront removes and returns the first element in the queue.
  // If the queue was empty returns default-constructed Work.
  Work PopFront() {
    unsigned front;
    Elem *e;
    ElemState s;

    // Drain revoked items from the front of the queue.  CAS to busy to synchronize with
    // any attempt to take the same item from the back of the queue.
    do {
      front = front_.load(std::memory_order_relaxed);
      e = &array_[(front - 1) & kMask];
      s = e->state.load(std::memory_order_relaxed);
      if (s == ElemState::kRevoked &&
          e->state.compare_exchange_strong(s, ElemState::kBusy, std::memory_order_acquire)) {
        e->state.store(ElemState::kEmpty, std::memory_order_release);
        front = ((front - 1) & kMask2) | (front & ~kMask2);
        front_.store(front, std::memory_order_relaxed);
      }
    } while (s == ElemState::kRevoked);

    // Attempt to take next item.  State kEmpty shows the queue is empty, kBusy shows
    // the work is in progress on the item at the front of the queue.
    if (s != ElemState::kReady ||
        !e->state.compare_exchange_strong(s, ElemState::kBusy, std::memory_order_acquire))
      return Work();
    Work w = std::move(e->w);
    e->tag = Tag();
    e->state.store(ElemState::kEmpty, std::memory_order_release);
    front = ((front - 1) & kMask2) | (front & ~kMask2);
    front_.store(front, std::memory_order_relaxed);
    return w;
  }

  // PushBack adds w at the end of the queue.
  // If queue is full returns w, otherwise returns default-constructed Work.
  Work PushBack(Work w) {
    std::unique_lock<OrtMutex> lock(mutex_);
    unsigned back = back_.load(std::memory_order_relaxed);
    Elem& e = array_[(back - 1) & kMask];
    ElemState s = e.state.load(std::memory_order_relaxed);
    if (s != ElemState::kEmpty ||
        !e.state.compare_exchange_strong(s, ElemState::kBusy, std::memory_order_acquire))
      return w;
    back = ((back - 1) & kMask2) | (back & ~kMask2);
    back_.store(back, std::memory_order_relaxed);
    e.w = std::move(w);
    e.tag = Tag();
    e.state.store(ElemState::kReady, std::memory_order_release);
    return Work();
  }

  // PushBackWithTag adds w at the end of the queue.  The tag value can be used on a 
  // subsequent call to RevokeWithTag to remove the item from the queue in combination
  // with w_idx.  Typically the tag will be a per-thread ID to distinguish work
  // submitted from different threads.
  //
  // If the queue is full, returns w, otherwise returns default-constructed work.
  Work PushBackWithTag(Work w, Tag tag, unsigned &w_idx) {
    std::unique_lock<OrtMutex> lock(mutex_);
    unsigned back = back_.load(std::memory_order_relaxed);
    w_idx = (back-1) & kMask;
    Elem& e = array_[w_idx];
    ElemState s = e.state.load(std::memory_order_relaxed);
    if (s != ElemState::kEmpty ||
        !e.state.compare_exchange_strong(s, ElemState::kBusy, std::memory_order_acquire))
      return w;
    back = ((back - 1) & kMask2) | (back & ~kMask2);
    back_.store(back, std::memory_order_relaxed);
    e.w = std::move(w);
    e.tag = tag;
    e.state.store(ElemState::kReady, std::memory_order_release);
    return Work();
  }

  // PopBack removes and returns the last elements in the queue.
  Work PopBack() {
    if (Empty())
      return Work();
    std::unique_lock<OrtMutex> lock(mutex_);
    unsigned back;
    Elem *e;
    ElemState s;

    // Drain revoked items from the back of the queue.  CAS to busy to synchronize with
    // any attempt to take the same item from the front of the queue.
    do {
      back = back_.load(std::memory_order_relaxed);
      e = &array_[back & kMask];
      s = e->state.load(std::memory_order_relaxed);
      if (s == ElemState::kRevoked &&
          e->state.compare_exchange_strong(s, ElemState::kBusy, std::memory_order_acquire)) {
        e->state.store(ElemState::kEmpty, std::memory_order_release);
        back_.store(back + 1 + (kSize << 1), std::memory_order_relaxed);
      }
    } while (s == ElemState::kRevoked);

    if (s != ElemState::kReady ||
        !e->state.compare_exchange_strong(s, ElemState::kBusy, std::memory_order_acquire))
      return Work();
    Work w = std::move(e->w);
    e->tag = Tag();
    e->state.store(ElemState::kEmpty, std::memory_order_release);
    back_.store(back + 1 + (kSize << 1), std::memory_order_relaxed);
    return w;
  }

  // RevokeItem removes a work item from the queue.  Items are identified positionally,
  // and so a tag is used to detect whether the same position is occupied by a 
  // different work item at the time of removal.  RevokeWithTags lets threads offer work
  // for parallel execution, and then revoke the offer prior to the work executing (for 
  // instance if the thread itself completes all of the work).  Revoking the work 
  // lets the thread deallocate state that might otherwise have been captured by the work item
  // and accessed by it.
  //
  // Return true iff the item is successfully revoked.  If the item is not revoked then
  // the caller must assume that it may still execute, for instance because it
  // has been pop'd from the queue concurrent with the revocation request.

  bool RevokeWithTag(Tag tag, unsigned w_idx) {
    bool revoked = false;
    std::unique_lock<OrtMutex> lock(mutex_);
    Elem& e = array_[w_idx];
    ElemState s = e.state.load(std::memory_order_relaxed);

    // We have acquired a lock on the queue, synchronizing with
    // operations aside from the PopFront fast-path.  Synchronize with
    // that by attempting the same kReady->kBusy transition via CAS.

    if (s == ElemState::kReady &&
        e.state.compare_exchange_strong(s, ElemState::kBusy, std::memory_order_acquire)) {
      if (e.tag == tag) {
        unsigned back = back_.load(std::memory_order_relaxed);
        unsigned back_idx = back & kMask;
        if (back_idx != w_idx) {
          // Item is not at the back of the queue, mark it in-place as revoked
          e.tag = Tag();
          e.w = Work();
          e.state.store(ElemState::kRevoked, std::memory_order_release);
          revoked = true;
        } else {
          // Item being removed as still at the back; shift the back pointer over it,
          // and bump the version number.
          e.tag = Tag();
          e.w = Work();
          e.state.store(ElemState::kEmpty, std::memory_order_release);
          back_.store(back + 1 + (kSize << 1), std::memory_order_relaxed);
          revoked = true;
        }
      } else {
        // Tag mismatch, i.e. work queue slot re-used
        e.state.store(ElemState::kReady, std::memory_order_release);
      }
    }
    return revoked;
  }

  // Size returns current queue size.
  // Can be called by any thread at any time.
  unsigned Size() const {
    return SizeOrNotEmpty<true>();
  }

  // Empty tests whether container is empty.
  // Can be called by any thread at any time.
  bool Empty() const {
    return SizeOrNotEmpty<false>() == 0;
  }

  // Delete all the elements from the queue.
  void Flush() {
    while (!Empty()) {
      PopFront();
    }
  }

 private:
  static const unsigned kMask = kSize - 1;
  static const unsigned kMask2 = (kSize << 1) - 1;

  enum class ElemState : uint8_t {
    kEmpty,
    kBusy,
    kReady,
    kRevoked,
  };

  // Updates to an element are bracketed by a std::memory_order_acquire
  // load from the state, and a std::memory_order_release store.  Accesses
  // to the front/back indices for the work queue use relaxed semantics,
  // with the state of the elements being authoritative.
  //
  // TODO: Revisit whether there is a significant benefit for the current
  // workloads in the complexity here.
  struct Elem {
    std::atomic<ElemState> state;
    Tag tag;
    Work w;
  };

  OrtMutex mutex_;

  // Low log(kSize) + 1 bits in front_ and back_ contain rolling index of
  // front/back, respectively. The remaining bits contain modification counters
  // that are incremented on Push operations. This allows us to (1) distinguish
  // between empty and full conditions (if we would use log(kSize) bits for
  // position, these conditions would be indistinguishable); (2) obtain
  // consistent snapshot of front_/back_ for Size operation using the
  // modification counters.
  ORT_ALIGN_TO_AVOID_FALSE_SHARING std::atomic<unsigned> front_;
  ORT_ALIGN_TO_AVOID_FALSE_SHARING std::atomic<unsigned> back_;
  ORT_ALIGN_TO_AVOID_FALSE_SHARING Elem array_[kSize];

  // SizeOrNotEmpty returns current queue size; if NeedSizeEstimate is false,
  // only whether the size is 0 is guaranteed to be correct.
  // Can be called by any thread at any time.
  template <bool NeedSizeEstimate>
  unsigned SizeOrNotEmpty() const {
    // Emptiness plays critical role in thread pool blocking. So we go to great
    // effort to not produce false positives (claim non-empty queue as empty).
    unsigned front = front_.load(std::memory_order_acquire);
    for (;;) {
      // Capture a consistent snapshot of front/tail.
      unsigned back = back_.load(std::memory_order_acquire);
      unsigned front1 = front_.load(std::memory_order_relaxed);
      if (front != front1) {
        front = front1;
        std::atomic_thread_fence(std::memory_order_acquire);
        continue;
      }
      if (NeedSizeEstimate) {
        return CalculateSize(front, back);
      }
        // This value will be 0 if the queue is empty, and undefined otherwise.
        unsigned maybe_zero = ((front ^ back) & kMask2);
        // Queue size estimate must agree with maybe zero check on the queue
        // empty/non-empty state.
        eigen_assert((CalculateSize(front, back) == 0) == (maybe_zero == 0));
        return maybe_zero;
    }
  }

  EIGEN_ALWAYS_INLINE
  unsigned CalculateSize(unsigned front, unsigned back) const {
    int size = (front & kMask2) - (back & kMask2);
    // Fix overflow.
    if (size < 0)
      size += 2 * kSize;
    // Order of modification in push/pop is crafted to make the queue look
    // larger than it is during concurrent modifications. E.g. push can
    // increment size before the corresponding pop has decremented it.
    // So the computed size can be up to kSize + 1, fix it.
    if (size > static_cast<int>(kSize))
      size = kSize;
    return static_cast<unsigned>(size);
  }

  RunQueue(const RunQueue&) = delete;
  void operator=(const RunQueue&) = delete;
};

static std::atomic<uint32_t> next_tag{1};

template <typename Environment>
class ThreadPoolTempl : public onnxruntime::concurrency::ExtendedThreadPoolInterface {

 private:
  struct PerThread;

  static unsigned WorkerLoop(int id, Eigen::ThreadPoolInterface* param) {
    // unsafe downcast
    ThreadPoolTempl* this_ptr = (ThreadPoolTempl*)param;
    this_ptr->WorkerLoop(id);
    return 0;
  }

  mutable Profiler profiler_;

 public:

  void StartProfiling() const {
    profiler_.Start();
  }

  std::string StopProfiling() const {
    return profiler_.Stop();
  }

  struct Tag {
    constexpr Tag() : v_(0) {
    }

    Tag(uint32_t v) : v_(v) {
    }

    // Allocate a new tag to use to identify work items from a given
    // thread in a parallel section.  Ideally, threads will have
    // unique tags, but re-use is not incorrect if the counter wraps
    // (for intsance, if a long-running workload is calling into ORT
    // from a fresh thread for each request).  We must not re-use the
    // default tag 0 which is used to identify work items added via
    // Schedule as opposed to requests for help in parallel sections.

    static Tag GetNext() {
      Tag t = Tag(next_tag++);
      if (t.v_ == 0) {
        t = Tag(next_tag++);
      }
      return t;
    }

    uint32_t Get() const {
      return v_;
    }

    bool operator==(Tag& other) const {
      return v_ == other.v_;
    }

    uint32_t v_ = 0;
  };

  typedef std::function<void()> Task;
  typedef RunQueue<Task, Tag, 1024> Queue;
#ifdef _WIN32
  using CHAR_TYPE = wchar_t;
#else
  using CHAR_TYPE = char;
#endif
  ThreadPoolTempl(const CHAR_TYPE* name, int num_threads, bool allow_spinning, Environment& env,
                  const ThreadOptions& thread_options)
      : env_(env),
        num_threads_(num_threads),
        allow_spinning_(allow_spinning),
        set_denormal_as_zero_(thread_options.set_denormal_as_zero),
        worker_data_(num_threads),
        all_coprimes_(num_threads),
        blocked_(0),
        done_(false),
        cancelled_(false) {

    // Calculate coprimes of all numbers [1, num_threads].
    // Coprimes are used for random walks over all threads in Steal
    // and NonEmptyQueueIndex. Iteration is based on the fact that if we take
    // a random starting thread index t and calculate num_threads - 1 subsequent
    // indices as (t + coprime) % num_threads, we will cover all threads without
    // repetitions (effectively getting a presudo-random permutation of thread
    // indices).
    for (int i = 1; i <= num_threads_; ++i) {
      all_coprimes_.emplace_back(i);
      ComputeCoprimes(i, &all_coprimes_.back());
    }

    // Allocate space for per-thread bits to indicate which threads to consider
    // preferable for pushing work.  We use a regular array given that a std::vector
    // cannot contain std::atomic.
    num_hint_words_ = static_cast<int>((num_threads_ + bits_per_hint_word_ - 1) / bits_per_hint_word_);
    good_worker_hints_ = onnxruntime::make_unique<std::atomic<uint64_t>[]>(num_hint_words_);

    worker_data_.resize(num_threads_);
    for (int i = 0; i < num_threads_; i++) {
      worker_data_[i].thread.reset(env_.CreateThread(name, i, WorkerLoop, this, thread_options));
    }
  }

  ~ThreadPoolTempl() override {
    done_ = true;

    // Now if all threads block without work, they will start exiting.
    // But note that threads can continue to work arbitrary long,
    // block, submit new work, unblock and otherwise live full life.
    if (!cancelled_) {
      WakeAllWorkersForExit();
    } else {
      // Since we were cancelled, there might be entries in the queues.
      // Empty them to prevent their destructor from asserting.
      for (size_t i = 0; i < worker_data_.size(); i++) {
        worker_data_[i].queue.Flush();
      }
    }
    // Join threads explicitly (by destroying) to avoid destruction order within
    // this class.
    for (size_t i = 0; i < worker_data_.size(); ++i) worker_data_[i].thread.reset();
  }

  // Run fn().  Ordinarily, the function will be added to the thread pool and executed
  // by a worker thread.  If the thread pool rejects the work then fn() will instead
  // execute synchronously during Schedule(fn).  Currently the thread pool will only
  // reject work if the queue of pending work is full.

  void Schedule(std::function<void()> fn) override {
    PerThread* pt = GetPerThread();
    if (pt->pool == this) {
      // Worker thread of this pool, push onto the thread's queue.
      Queue& q = worker_data_[pt->thread_id].queue;
      fn = q.PushFront(std::move(fn));
    } else {
      // A free-standing thread (or worker of another pool), push onto a random
      // queue.
      int q_idx = Rand(&pt->rand) % num_threads_;
      WorkerData &td = worker_data_[q_idx];
      Queue& q = td.queue;
      fn = q.PushBack(std::move(fn));
      if (!fn) {
        // The queue accepted the work; ensure that the thread will pick it up
        td.EnsureAwake();
      }
    }

    // Run the work directly if the queue rejected the work
    if (fn) fn();
  }

// The thread pool maintains a set of hints for which threads will be good to distribute
// work to.  A thread is considered "good" if it is actively spinning, meaning both that
// it is not busy with existing work, and that it should respond quickly to the addition
// of new work.

void SetGoodWorkerHint(int idx, bool is_good) {
  assert(idx >= 0 && idx < num_threads_);
  std::atomic<uint64_t>& u64 = good_worker_hints_[idx / bits_per_hint_word_];
  uint64_t bit = 1ull << (idx % bits_per_hint_word_);
  uint64_t saw, want;
  do {
    saw = u64.load();
    want = is_good ? (saw|bit) : (saw&~bit);
  } while (!u64.compare_exchange_weak(saw, want));
}

// Retrieve hints for up to n threads to distribute work to.  Threads in good_hints
// pass a best-effort check to identify spinning threads via the good_worker_hints_
// bitmap.  Threads in alt_hint do not pass that test, but are distinct from those in
// good_hints, letting the caller avoid distributing more than one work item to
// any individual thread.

void GetGoodWorkerHints(unsigned n, std::vector<unsigned>& good_hints, std::vector<unsigned>& alt_hints) {
  PerThread* pt = GetPerThread();
  unsigned need_alt = n;
  good_hints.clear();
  alt_hints.clear();

  // Iterate through the words of hints, starting from a pseudo-randomly chosen
  // base.  This aims to distribute work across large machines in cases we
  // have multiple threads scheduling work concurrently.

  unsigned base = Rand(&pt->rand) % num_hint_words_;
  for (unsigned i = 0u; n && (i < num_hint_words_); i++) {
    int u64_idx = (base + i) % num_hint_words_;
    std::atomic<uint64_t>* u64 = &good_worker_hints_[u64_idx];
    uint64_t saw = u64->load();
    uint64_t want = saw;

    // Pick up to n bits that are set in the current word
    for (unsigned j = 0u; n && (j < bits_per_hint_word_); j++) {
      uint64_t bit = 1ull << j;
      int thread = u64_idx * bits_per_hint_word_ + j;
      if (saw & bit) {
        good_hints.push_back(thread);
        want &= ~bit;
        n--;
      } else if (need_alt && thread < num_threads_) {
        alt_hints.push_back(thread);
	      need_alt--;
      }
    }

    // Best-effort attempt to remove the hints.  We should measure the impact of
    // contention here, but the intuition is that if we conflict on the CAS then the
    // machine is likely to be busy in any case, and we will have queuing on the
    // work items.
    u64->compare_exchange_strong(saw, want);
  }
}

//......................................................................
//
// Parallel sections
// -----------------
//
// Allocate a new ThreadPoolParallelSection, owned by the returned
// unique_ptr.  The explicit deleter avoids the Eigen-specific
// definition of ThreadPoolParallelSection needing to be avilable in
// threadpool.h where the user-facing parallel section API is defined.

std::unique_ptr<ThreadPoolParallelSection, void(*)(ThreadPoolParallelSection*)> AllocateParallelSection() override {
  return std::unique_ptr<ThreadPoolParallelSection, void(*)(ThreadPoolParallelSection*)>
    (new ThreadPoolParallelSection,
     [](ThreadPoolParallelSection *tps) {
      delete tps;
    });
}

// Start a parallel section, using a caller-provided
// ThreadPoolParallelSection for maintaining the per-section state.
// Starting a parallel section is just book-keeping; threads are
// "summoned" to help with the parallel section once it enters
// parallel loops.  The threads are then retained until the end of the
// section, being re-used over subsequent loops.

void StartParallelSectionInternal(PerThread &pt,
                                  ThreadPoolParallelSection &ps) {
  assert((!pt.leading_par_section) && "Nested parallelism not supported");
  assert((!ps.active) && "Starting parallel section, but active already");
  pt.leading_par_section = true;
  if (!pt.tag.Get()) {
    pt.tag = Tag::GetNext();
  }
  ps.active = true;
}

void StartParallelSection(ThreadPoolParallelSection &ps) override {
  PerThread* pt = GetPerThread();
  StartParallelSectionInternal(*pt, ps);
}

// End a parallel section, waiting for all worker threads to exit from
// section.  Hence, on return, the ThreadPoolParallelSection object
// can be dealloacted.

void EndParallelSectionInternal(PerThread &pt,
                                ThreadPoolParallelSection &ps) {
  assert((pt.leading_par_section) && "Ending parallel section, but none started");
  assert((ps.active) && "Ending parallel section, but not active");
  pt.leading_par_section = false;

  // Notify workers to exit from the section
  ps.active = false;

  profiler_.LogStart();
  // Attempt to revoke any tasks that were sent to workers but not
  // started.
  unsigned tasks_started = static_cast<unsigned>(ps.tasks.size());
  unsigned tasks_revoked = 0;
  while (!ps.tasks.empty()) {
    const auto& item = ps.tasks.back();
    Queue& q = worker_data_[item.first].queue;
    if (q.RevokeWithTag(pt.tag, item.second)) {
      tasks_revoked++;
    }
    ps.tasks.pop_back();
  }
  profiler_.LogEndAndStart("Revoke");

  // Wait for workers to exit ParLoopWorker
  auto tasks_to_wait_for = tasks_started - tasks_revoked;
  while (ps.tasks_finished < tasks_to_wait_for) {
    onnxruntime::concurrency::SpinPause();
  }
  profiler_.LogEnd("WaitAll");
  // Clear status to allow the ThreadPoolParallelSection to be
  // re-used.
  ps.tasks_finished = 0;
}

void EndParallelSection(ThreadPoolParallelSection &ps) override {
  PerThread* pt = GetPerThread();
  EndParallelSectionInternal(*pt, ps);
}

//......................................................................
//
// Parallel loops
// --------------
//
// Ensure that the ThreadPoolParallelSection has sufficient workers to
// execute a loop with degree of parallelism n.  We track the number
// of workers already avaiable to the parallel section, prior to
// submitting tasks to the work queues to make up the total.
//
// Each worker will call in to worker_fn(idx) with a per-worker thread
// ID.  Note there are different levels of indirection here:
//
// - In a single-loop parallel section, worker_fn will directly
//   execute the threadpool.cc code that implements the parallel loop.
//
// - In a multi-loop parallel section, worker_fn is an intermediate
//   function that is long-lived (i.e., that lasts until the end of
//   the parallel section, as opposed to just a single loop's
//   duration).

void SummonWorkers(PerThread &pt,
                   ThreadPoolParallelSection &ps,
                   unsigned n,
                   const std::function<void(unsigned)> &worker_fn) {
  // Wrap the user's worker function with one that allocates a unique
  // worker index for the loop, and synchronizes (as the last step)
  // with the exit path in EndParallelSection.  In principle we could
  // allocate worker IDs during the loop below and capture them by
  // value.  However, the costs of creating distinct lambda for each
  // iteration appeared more costly than the cost of synchronization
  // on a shared counter.
  auto call_worker_fn = [&ps, worker_fn]() {
    unsigned my_idx = ++ps.worker_idx;
    worker_fn(my_idx);
    // After the assignment to ps.tasks_finished, the stack-allocated
    // ThreadPoolParallelSection object may be destroyed.
    ps.tasks_finished++;
  };

  // Identify whether we need to create additional workers.
  // Throughout the threadpool implementation, degrees of parallelism
  // ("n" here) refer to the total parallelism including the main
  // thread.  Hence we consider the number of existing tasks + 1.
  unsigned current_dop = static_cast<unsigned>(ps.tasks.size()) + 1;
  if (n > current_dop) {
    unsigned extra_needed = n - current_dop;
    for (auto i = 0u; i < extra_needed; i++) {
      auto q_idx = i % num_threads_;
      WorkerData& td = worker_data_[q_idx];
      Queue& q = td.queue;
      unsigned w_idx;
      Task t = q.PushBackWithTag(call_worker_fn, pt.tag, w_idx);
      if (!t) {
        ps.tasks.push_back({q_idx, w_idx});
        td.EnsureAwake();
      }
    }
    /*
    std::vector<unsigned> good_hints, alt_hints;
    profiler_.LogStart();
    GetGoodWorkerHints(extra_needed, good_hints, alt_hints);
<<<<<<< HEAD
=======
    profiler_.LogEndAndStart("GetGoodWorkerHints");

    // Create the additional tasks, and push them to workers.
>>>>>>> c4a2aca0
    for (auto i = 0u; i < extra_needed; i++) {
      Task t;
      int q_idx;
      if (i < good_hints.size()) {
        q_idx = good_hints[i];
      } else {
        auto alt_i = i - static_cast<unsigned>(good_hints.size());
        if (alt_i < alt_hints.size()) {
          q_idx = alt_hints[alt_i];
        } else {
          q_idx = Rand(&pt.rand) % num_threads_;
        }
      }
      WorkerData& td = worker_data_[q_idx];
      Queue& q = td.queue;
      unsigned w_idx;
      profiler_.LogStart();
      t = q.PushBackWithTag(call_worker_fn, pt.tag, w_idx);
      if (profiler_) {
        profiler_.LogEnd("PushBackWithTag" + std::to_string(q_idx));
      }
      if (!t) {
        ps.tasks.push_back({q_idx, w_idx});
        td.EnsureAwake();
      }
<<<<<<< HEAD
    }*/
=======
    }
    profiler_.LogEnd("Distribute");
>>>>>>> c4a2aca0
  }
}

// Run a single parallel loop in an existing parallel section.  This
// maps directly onto SummonWorkers to create sufficient worker
// threads for the desired degree of parallelism, followed by
// dispatching the loop to those workers.

void RunInParallelSection(ThreadPoolParallelSection &ps,
                          std::function<void(unsigned idx)> fn,
                          unsigned n) override {
  profiler_.LogStart();
  PerThread* pt = GetPerThread();
  assert(pt->leading_par_section && "RunInParallel, but not in parallel section");
  assert((n > 1) && "Trivial parallel section; should be avoided by caller");

  // Publish the work to any existing workers in the parallel
  // section, and ensure it is visible to any new threads created
  // below.
  assert((!ps.current_loop) && "RunInParallelSection, but loop already active");
  ThreadPoolLoop loop{std::move(fn), n};
  ps.current_loop = &loop;

  // Increase the worker count if needed.  Each worker will pick up
  // loops to execute from the current parallel section.
  const auto worker_fn = [&ps](unsigned my_idx) {
    while (ps.active) {
      if (!ps.current_loop) {
        onnxruntime::concurrency::SpinPause();
      } else {
        ps.workers_in_loop++;
        ThreadPoolLoop *work_item = ps.current_loop;
        if (work_item && my_idx < work_item->threads_needed) {
          work_item->fn(my_idx);
        }
        ps.workers_in_loop--;
      }
    }
  };
  SummonWorkers(*pt, ps, n, worker_fn);
  profiler_.LogEndAndStart("ParallelSection Preproc");

  // Run work in the main thread
  loop.fn(0);
  profiler_.LogEndAndStart("ParallelSection Run");

  // Wait for workers to exit the loop
  ps.current_loop = 0;
  while (ps.workers_in_loop) {
    onnxruntime::concurrency::SpinPause();
  }
  profiler_.LogEnd("ParallelSection Postproc");
}

// Run a single parallel loop _without_ a parallel section.  This is a
// special case of RunInParallelSection, avoiding code paths for
// handing off multiple loops to the pool of workers.

void RunInParallel(std::function<void(unsigned idx)> fn, unsigned n) override {
  profiler_.LogStart();
  PerThread *pt = GetPerThread();
  ThreadPoolParallelSection ps;
  StartParallelSectionInternal(*pt, ps);

  // Summon workers to run the function (n is the desired maximum
  // degree of parallelism, including the main thread).  Unlike the
  // multi-loop RunInParallelSection, this single-loop worker can run
  // fn directly without needing to receive it via ps.current_loop.
  SummonWorkers(*pt, ps, n, fn);
  profiler_.LogEndAndStart("Preproc");

  // Run work in the main thread
  fn(0);
  profiler_.LogEndAndStart("Run");

  // Wait for workers to exit the parallel section and hence to have
  // completed the loop (i.e., ps.tasks_finished matches the number of
  // tasks that have been created less the number successfully
  // revoked).
  EndParallelSectionInternal(*pt, ps);
  profiler_.LogEnd("Postproc");
}

void Cancel() override {
  cancelled_ = true;
  // If done_ is true, which means this object is being destructing.
  // Therefore worker_data_[i].thread could be NULL.
  if (!done_) {
    done_ = true;
    // Let each thread know it's been cancelled.
    for (size_t i = 0; i < worker_data_.size(); i++) {
      assert(worker_data_[i].thread != nullptr);
      worker_data_[i].thread->OnCancel();
    }
  }

  // Wake up the threads without work to let them exit on their own.
  WakeAllWorkersForExit();
}

int NumThreads() const EIGEN_FINAL {
  return num_threads_;
}

int CurrentThreadId() const EIGEN_FINAL {
  const PerThread* pt = const_cast<ThreadPoolTempl*>(this)->GetPerThread();
  if (pt->pool == this) {
    return pt->thread_id;
  }
  return -1;
}

 private:

#ifdef NDEBUG
  void AssertBounds(int, int) {
  }
#else
  void AssertBounds(int start, int end) {
    assert(start >= 0);
    assert(start < end);  // non-zero sized partition
    assert(end <= num_threads_);
  }
#endif

  void ComputeCoprimes(int N, Eigen::MaxSizeVector<unsigned>* coprimes) {
    for (int i = 1; i <= N; i++) {
      unsigned a = i;
      unsigned b = N;
      // If GCD(a, b) == 1, then a and b are coprimes.
      while (b != 0) {
        unsigned tmp = a;
        a = b;
        b = tmp % b;
      }
      if (a == 1) {
        coprimes->push_back(i);
      }
    }
  }

  typedef typename Environment::EnvThread Thread;
  struct WorkerData;

  // PerThread objects are allocated in thread-local storage and allocated
  // on the thread's first call to GetPerThread.  The object should
  // remain trivially-destructable, with other state placed in the
  // WorkerData objects that are allocated and cleaned-up explicitly.
  //
  // PerThread objects are allocated for all threads that submit work to
  // the thread pool, in addition to threads within the pool.
  //
  // In contrast, the WorkerData objects are allocated only for the
  // threads in the pool, and their lifetime is managed along with the
  // pool.

  struct PerThread {
    constexpr PerThread() : pool(nullptr) {
    }
    ThreadPoolTempl* pool;            // Parent pool, or null for normal threads.
    uint64_t rand{0};                 // Random generator state.
    int thread_id{-1};                // Worker thread index in pool.
    Tag tag{};                        // Work item tag used to identify this thread.
    bool leading_par_section{false};  // Leading a parallel section (used only for asserts)
  };

  static_assert(std::is_trivially_destructible<PerThread>::value,
                "Per-thread state should be trivially destructible");

  struct WorkerData {
    constexpr WorkerData() : thread(), queue() {
    }
    std::unique_ptr<Thread> thread;
    Queue queue;

    // Each thread has a status, available read-only without locking, and protected
    // by the mutex field below for updates.  The status is used for three
    // purposes:
    //
    // 1. To identify threads that are good candidates to push work to.
    //    We prefer to push work to threads that are actively spinning (no need
    //    for an OS wake-up, and no need for current work to finish).  After that, we
    //    prefer to push work to threads that are blocked (no need to wait for the
    //    current work to finish).
    //
    // 2. To identify threads that are good candidates to steal work from.  We
    //    prefer to steal work from threads that are active outside the worker loop.
    //    This avoids "snatching" new work away from a thread that has just been
    //    given it but not yet noticed.
    //
    // 3. When pushing work to a thread, we use the status read-only to identify
    //    when we need to wake the thread.  This read-only check avoids the
    //    need for mutex / condvar operations in the case where the thread pool
    //    remains busy.

    enum class ThreadStatus : uint8_t {
      Spinning,  // Spinning in the work loop, and other cases (initialization) where
                 // the thread will soon be in the loop
      Active,    // Running user code, not waiting for work
      Blocking,  // In the process of blocking; may no longer notice work pushed to it
      Blocked,   // Blocked on cv
      Waking,    // Not yet back in the worker loop, but wake-up notification sent
    };

    ThreadStatus GetStatus() const {
      return status;
    }

    // State transitions, called from other threads

    void EnsureAwake() {
      ThreadStatus seen = status;
      if (seen == ThreadStatus::Blocking ||
          seen == ThreadStatus::Blocked) {
        std::unique_lock<OrtMutex> lk(mutex);
        // Blocking state exists only transiently during the SetBlock() method
        // while holding the lock.  We may observe it at the start of this
        // function, but after acquiring the lock then the target thread
        // will either be blocked or not.
        seen = status;
        assert(seen != ThreadStatus::Blocking);
        if (seen == ThreadStatus::Blocked) {
          status = ThreadStatus::Waking;
          cv.notify_one();
        }
      }
    }

    // State transitions, called only from the thread itself

    void SetActive() {
      std::unique_lock<OrtMutex> lk(mutex);
      status = ThreadStatus::Active;
    }

    void SetSpinning() {
      std::unique_lock<OrtMutex> lk(mutex);
      status = ThreadStatus::Spinning;
    }

    void SetBlocked(std::function<bool()> should_block,
                    std::function<void()> post_block) {
      std::unique_lock<OrtMutex> lk(mutex);
      assert(status == ThreadStatus::Spinning);
      status = ThreadStatus::Blocking;
      if (should_block()) {
        status = ThreadStatus::Blocked;
        while (status == ThreadStatus::Blocked) {
          cv.wait(lk);
        }
        post_block();
      }
      status = ThreadStatus::Spinning;
    }

  private:
    std::atomic<ThreadStatus> status{ThreadStatus::Spinning};
    OrtMutex mutex;
    OrtCondVar cv;
  };

  Environment& env_;
  const int num_threads_;
  const bool allow_spinning_;
  const bool set_denormal_as_zero_;
  Eigen::MaxSizeVector<WorkerData> worker_data_;
  Eigen::MaxSizeVector<Eigen::MaxSizeVector<unsigned>> all_coprimes_;
  std::atomic<unsigned> blocked_;  // Count of blocked workers, used as a termination condition
  std::atomic<bool> done_;
  std::atomic<bool> cancelled_;

  // Allow control over how many bits to use in each entry in good_worker_hints_.
  // We reduce this below the full 64-bit word size for two reasons.  First, it
  // helps test coverage on machines without 64 vCPUS.  Second, it lets us
  // reduce contention by having different threads start work searching for hints
  // at different locations in the bitmap.

  static const unsigned bits_per_hint_word_ = 4;
  unsigned num_hint_words_;
  std::unique_ptr<std::atomic<uint64_t>[]> good_worker_hints_;

  // Wake any blocked workers so that they can cleanly exit WorkerLoop().  For an
  // abrupt exit, cancelled_==true and threads will exit their worker loops.  For
  // a clean exit, each thread will observe (1) done_ set, indicating that the
  // destructor has been called, (2) all threads blocked, and (3) no
  // items in the work queues.

  void WakeAllWorkersForExit() {
    for (auto &td: worker_data_) {
      td.EnsureAwake();
    }
  }

  // Main worker thread loop.
  void WorkerLoop(int thread_id) {
    PerThread* pt = GetPerThread();
    WorkerData& td = worker_data_[thread_id];
    Queue& q = td.queue;
    bool should_exit = false;
    pt->pool = this;
    pt->rand = GlobalThreadIdHash();
    pt->thread_id = thread_id;

    assert(td.GetStatus() == WorkerData::ThreadStatus::Spinning);
    SetGoodWorkerHint(thread_id, true /* Is good */);

    const int log2_spin = 20;
    const int spin_count = allow_spinning_ ? (1ull<<log2_spin) : 0;
    const int steal_count = spin_count/100;

    SetDenormalAsZero(set_denormal_as_zero_);

    while (!cancelled_ && !should_exit) {
        Task t = q.PopFront();
        if (!t) {
          // Spin waiting for work.  We indicate, via SetGOodWorkerHint that we are
          // spinning.  This will bias other threads toward pushing work to our queue.
          // In addition, priodically make a best-effort attempt to steal from other
          // threads which are not themselves spinning.

          SetGoodWorkerHint(thread_id, true);
          for (int i = 0; i < spin_count && !t && !cancelled_ && !done_; i++) {
            t = ((i+1)%steal_count == 0) ? TrySteal() : q.PopFront();
            onnxruntime::concurrency::SpinPause();
          }
          SetGoodWorkerHint(thread_id, false);

          if (!t) {
            // No work passed to us while spinning; make a further full attempt to
            // steal work from other threads prior to blocking.
            if (num_threads_ != 1) {
              t = Steal(true /* true => check all queues */);
            }
            if (!t) {
              td.SetBlocked(
                  // Pre-block test
                  [&]() -> bool {
                    bool should_block = true;
                    // We already did a best-effort emptiness check when stealing; now
                    // do a full check prior to blocking.
                    int victim = NonEmptyQueueIndex();
                    if (victim != -1) {
                      should_block = false;
                      if (!cancelled_) {
                        t = worker_data_[victim].queue.PopBack();
                      }
                    }
                    // Number of blocked threads is used as termination condition.
                    // If we are shutting down and all worker threads blocked without work,
                    // that's we are done.
                    if (should_block) {
                      blocked_++;
                      if (done_ && blocked_ == static_cast<unsigned>(num_threads_)) {
                        should_block = false;
                        // Almost done, but need to re-check queues.
                        // Consider that all queues are empty and all worker threads are preempted
                        // right after incrementing blocked_ above. Now a free-standing thread
                        // submits work and calls destructor (which sets done_). If we don't
                        // re-check queues, we will exit leaving the work unexecuted.
                        if (NonEmptyQueueIndex() != -1) {
                          // Note: we must not pop from queues before we decrement blocked_,
                          // otherwise the following scenario is possible. Consider that instead
                          // of checking for emptiness we popped the only element from queues.
                          // Now other worker threads can start exiting, which is bad if the
                          // work item submits other work. So we just check emptiness here,
                          // which ensures that all worker threads exit at the same time.
                          blocked_--;
                        } else {
                          should_exit = true;
                        }
                      }
                    }
                    return should_block;
                  },
                  // Post-block update (executed only if we blocked)
                  [&]() {
                    blocked_--;
                  });
            }
          }
        }
        if (t) {
          td.SetActive();
          t();
          td.SetSpinning();
        }
      }

      // Whichever thread(s) observe the termination conditions are responsible for waking
      // any other threads that have remained blocked.
      if (should_exit) {
        WakeAllWorkersForExit();
      }
    }

  // Steal tries to steal work from other worker threads in the range [start,
  // limit) in best-effort manner.  We make two passes over the threads:
  //
  // - round 0 : we attempt to steal from threads that are running in
  //   user code (ThreadStatus::Active).  The intuition behind this is that
  //   the thread is busy with other work, and that by preferring to
  //   steel from busy victims we will avoid "snatching" work from a
  //   thread which is just about to notice the work itself.
  //
  // - round 1 : we steal work from any thread, including those which claim
  //   to be spinning.  In these cases, even though the victim thread is
  //   looking for work itself, it may have been pre-empted.

  Task Steal(bool check_all) {
    PerThread* pt = GetPerThread();
    unsigned size = static_cast<unsigned>(num_threads_);
    unsigned r = Rand(&pt->rand);
    unsigned inc = all_coprimes_[size - 1][r % all_coprimes_[size - 1].size()];

    for (int round = 0; round < 2; round++) {
      unsigned victim = r % size;
      for (unsigned i = 0; i < size; i++) {
        assert(victim < size);
        if (round == 1 ||
            worker_data_[victim].GetStatus() == WorkerData::ThreadStatus::Active) {
          Task t = worker_data_[victim].queue.PopBack();
          if (t) {
            return t;
          }
        }
        if (!check_all) {
          return Task();
        }
        victim += inc;
        if (victim >= size) {
          victim -= size;
        }
      }
    }

    return Task();
  }

  Task TrySteal() {
    return Steal(false);
  }

  int NonEmptyQueueIndex() {
    PerThread* pt = GetPerThread();
    const unsigned size = static_cast<unsigned>(worker_data_.size());
    unsigned r = Rand(&pt->rand);
    unsigned inc = all_coprimes_[size - 1][r % all_coprimes_[size - 1].size()];
    unsigned victim = r % size;
    for (unsigned i = 0; i < size; i++) {
      if (!worker_data_[victim].queue.Empty()) {
        return victim;
      }
      victim += inc;
      if (victim >= size) {
        victim -= size;
      }
    }
    return -1;
  }

  static EIGEN_STRONG_INLINE uint64_t GlobalThreadIdHash() {
    return std::hash<std::thread::id>()(std::this_thread::get_id());
  }

  static EIGEN_STRONG_INLINE PerThread* GetPerThread() {
    static thread_local PerThread per_thread_;
    PerThread* pt = &per_thread_;
    return pt;
  }

  static EIGEN_STRONG_INLINE unsigned Rand(uint64_t* state) {
    uint64_t current = *state;
    // Update the internal state
    *state = current * 6364136223846793005ULL + 0xda3e39cb94b95bdbULL;
    // Generate the random output (using the PCG-XSH-RS scheme)
    return static_cast<unsigned>((current ^ (current >> 22)) >> (22 + (current >> 61)));
  }
};

 }  // namespace concurrency

}  // namespace onnxruntime<|MERGE_RESOLUTION|>--- conflicted
+++ resolved
@@ -927,6 +927,7 @@
     ps.tasks_finished++;
   };
 
+  profiler_.LogStart();
   // Identify whether we need to create additional workers.
   // Throughout the threadpool implementation, degrees of parallelism
   // ("n" here) refer to the total parallelism including the main
@@ -939,53 +940,15 @@
       WorkerData& td = worker_data_[q_idx];
       Queue& q = td.queue;
       unsigned w_idx;
+      profiler_.LogStart();
       Task t = q.PushBackWithTag(call_worker_fn, pt.tag, w_idx);
+      profiler_.LogEnd("PushBackWithTag" + std::to_string(q_idx));
       if (!t) {
         ps.tasks.push_back({q_idx, w_idx});
         td.EnsureAwake();
       }
     }
-    /*
-    std::vector<unsigned> good_hints, alt_hints;
-    profiler_.LogStart();
-    GetGoodWorkerHints(extra_needed, good_hints, alt_hints);
-<<<<<<< HEAD
-=======
-    profiler_.LogEndAndStart("GetGoodWorkerHints");
-
-    // Create the additional tasks, and push them to workers.
->>>>>>> c4a2aca0
-    for (auto i = 0u; i < extra_needed; i++) {
-      Task t;
-      int q_idx;
-      if (i < good_hints.size()) {
-        q_idx = good_hints[i];
-      } else {
-        auto alt_i = i - static_cast<unsigned>(good_hints.size());
-        if (alt_i < alt_hints.size()) {
-          q_idx = alt_hints[alt_i];
-        } else {
-          q_idx = Rand(&pt.rand) % num_threads_;
-        }
-      }
-      WorkerData& td = worker_data_[q_idx];
-      Queue& q = td.queue;
-      unsigned w_idx;
-      profiler_.LogStart();
-      t = q.PushBackWithTag(call_worker_fn, pt.tag, w_idx);
-      if (profiler_) {
-        profiler_.LogEnd("PushBackWithTag" + std::to_string(q_idx));
-      }
-      if (!t) {
-        ps.tasks.push_back({q_idx, w_idx});
-        td.EnsureAwake();
-      }
-<<<<<<< HEAD
-    }*/
-=======
-    }
     profiler_.LogEnd("Distribute");
->>>>>>> c4a2aca0
   }
 }
 
