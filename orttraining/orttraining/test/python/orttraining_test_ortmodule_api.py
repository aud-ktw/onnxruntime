--- conflicted
+++ resolved
@@ -155,10 +155,7 @@
     output = model(x, y)
     assert output is not None
 
-<<<<<<< HEAD
-=======
 # TODO: Re-enable after "Support models with dynamically defined inputs" done.
->>>>>>> 563218dc
 # def test_forward_call_positional_arguments():
 #     device = 'cuda'
 
