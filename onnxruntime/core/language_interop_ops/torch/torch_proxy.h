// Copyright (c) Microsoft Corporation. All rights reserved.
// Licensed under the MIT License.

#pragma once
#include <Python.h>
#include "core/platform/env.h"
#include "core/framework/ml_value.h"
#include "core/framework/op_kernel_context_internal.h"
#include "core/language_interop_ops/torch/object_pointer.h"

namespace onnxruntime {
namespace language_interop_ops {
namespace torch {

<<<<<<< HEAD
using OnnxAttrs = std::unordered_map<std::string, std::string>;

// PyObject RAII wrapper
using PythonObjectPtr = ObjectPointer<PyObject>;
template class ObjectPointer<PyObject>;

=======
>>>>>>> 4dc03aec
class TorchProxy {
 public:
  static TorchProxy& GetInstance();

  void Forward(
      void* callback,
      const std::vector<int64_t>& requires_grads,
      const std::vector<OrtValue*>& tensor_args,
      const std::vector<int64_t>& tensor_indices,
      const std::vector<void*>& obj_args,
      const std::vector<int64_t>& obj_indices,
      std::vector<void*>& outputs,
      bool is_training_mode);

  void Backward(
      void* callback,
      const std::vector<int64_t>& requires_grads,
      const std::vector<OrtValue*>& tensor_args,
      const std::vector<int64_t>& tensor_indices,
      const std::vector<void*>& obj_args,
      const std::vector<int64_t>& obj_indices,
      std::vector<void*>& outputs);

<<<<<<< HEAD
  int32_t GetGil() const;
  void PutGil(int32_t) const;

 private:
  TorchProxy(){};
  ~TorchProxy(){};
=======
 private:
  TorchProxy();
  ~TorchProxy();
  TorchProxy(const TorchProxy&) = delete;
  TorchProxy& operator=(const TorchProxy&) = delete;

  bool initialized_ = false;
>>>>>>> 4dc03aec
};
}  // namespace torch
}  // namespace language_interop_ops
}  // namespace onnxruntime<|MERGE_RESOLUTION|>--- conflicted
+++ resolved
@@ -12,15 +12,10 @@
 namespace language_interop_ops {
 namespace torch {
 
-<<<<<<< HEAD
-using OnnxAttrs = std::unordered_map<std::string, std::string>;
-
 // PyObject RAII wrapper
 using PythonObjectPtr = ObjectPointer<PyObject>;
 template class ObjectPointer<PyObject>;
 
-=======
->>>>>>> 4dc03aec
 class TorchProxy {
  public:
   static TorchProxy& GetInstance();
@@ -44,22 +39,11 @@
       const std::vector<int64_t>& obj_indices,
       std::vector<void*>& outputs);
 
-<<<<<<< HEAD
-  int32_t GetGil() const;
-  void PutGil(int32_t) const;
-
  private:
   TorchProxy(){};
   ~TorchProxy(){};
-=======
- private:
-  TorchProxy();
-  ~TorchProxy();
   TorchProxy(const TorchProxy&) = delete;
   TorchProxy& operator=(const TorchProxy&) = delete;
-
-  bool initialized_ = false;
->>>>>>> 4dc03aec
 };
 }  // namespace torch
 }  // namespace language_interop_ops
