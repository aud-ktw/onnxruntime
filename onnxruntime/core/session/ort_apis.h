--- conflicted
+++ resolved
@@ -186,11 +186,10 @@
 ORT_API_STATUS_IMPL(CreateThreadingOptions, _Outptr_ OrtThreadingOptions** out);
 ORT_API(void, ReleaseThreadingOptions, _Frees_ptr_opt_ OrtThreadingOptions*);
 
-<<<<<<< HEAD
-ORT_API_STATUS_IMPL(AddFreeDimensionOverrideByName, _Inout_ OrtSessionOptions* options, _In_ const char* dim_name, _In_ int64_t dim_value);
-=======
 ORT_API_STATUS_IMPL(ModelMetadataGetCustomMetadataMapKeys, _In_ const OrtModelMetadata* model_metadata,
                     _Inout_ OrtAllocator* allocator, _Outptr_ char*** keys, _Out_ int64_t* num_keys);
->>>>>>> ec4f6c09
+
+
+ORT_API_STATUS_IMPL(AddFreeDimensionOverrideByName, _Inout_ OrtSessionOptions* options, _In_ const char* dim_name, _In_ int64_t dim_value);
 
 }  // namespace OrtApis